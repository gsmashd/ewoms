--- conflicted
+++ resolved
@@ -217,11 +217,8 @@
 
         // reset linear solver
         std::string mode = "dDDI";
-<<<<<<< HEAD
-        std::string solverconfig = "/configs/current-config.info";
-=======
         std::string solverconfig = EWOMS_GET_PARAM(TypeTag, std::string, AmgxSolverConfigFileName);
->>>>>>> 1b9be27b
+
         amgxSolver_.initialize(MPI_COMM_WORLD, mode, solverconfig);
         // set up the matrix used by AmgX
         amgxSolver_.setA( op.petscMatrix() );
