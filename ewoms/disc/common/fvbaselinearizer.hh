--- conflicted
+++ resolved
@@ -96,22 +96,11 @@
 
     typedef GlobalEqVector Vector;
 
-<<<<<<< HEAD
-    typedef typename JacobianMatrix :: Matrix       Matrix;
-=======
-    typedef typename SparseMatrixAdapter::IstlMatrix IstlMatrix;
->>>>>>> 3930a9f7
-
     enum { numEq = GET_PROP_VALUE(TypeTag, NumEq) };
     enum { historySize = GET_PROP_VALUE(TypeTag, TimeDiscHistorySize) };
 
-<<<<<<< HEAD
-    typedef typename JacobianMatrix :: block_type   MatrixBlock;
-    typedef Dune::FieldVector<Scalar, numEq>        VectorBlock;
-=======
     typedef typename SparseMatrixAdapter::MatrixBlock MatrixBlock;
     typedef Dune::FieldVector<Scalar, numEq> VectorBlock;
->>>>>>> 3930a9f7
 
     static const bool linearizeNonLocalElements = GET_PROP_VALUE(TypeTag, LinearizeNonLocalElements);
 
@@ -242,11 +231,7 @@
     void linearizeAuxiliaryEquations()
     {
         // flush possible local caches into matrix structure
-<<<<<<< HEAD
-        jacobian_->flush();
-=======
         jacobian_->commit();
->>>>>>> 3930a9f7
 
         auto& model = model_();
         const auto& comm = simulator_().gridView().comm();
@@ -281,30 +266,12 @@
     }
 
     /*!
-<<<<<<< HEAD
-     * \brief Return constant reference to global Jacobian matrix implementation (deprecated).
-     */
-    const Matrix& matrix() const
-    { return jacobian_->matrix(); }
-
-    Matrix& matrix()
-    { return jacobian_->matrix(); }
-
-    /*!
-     * \brief Return constant reference to global Jacobian matrix backend.
-     */
-    const JacobianMatrix& jacobian() const
-    { return *jacobian_; }
-
-    JacobianMatrix& jacobian()
-=======
      * \brief Return constant reference to global Jacobian matrix backend.
      */
     const SparseMatrixAdapter& jacobian() const
     { return *jacobian_; }
 
     SparseMatrixAdapter& jacobian()
->>>>>>> 3930a9f7
     { return *jacobian_; }
 
     /*!
@@ -368,20 +335,12 @@
     void createMatrix_()
     {
         const auto& model = model_();
-<<<<<<< HEAD
-        Stencil stencil(gridView_(), model_().dofMapper() );
-=======
         Stencil stencil(gridView_(), model_().dofMapper());
->>>>>>> 3930a9f7
 
         // for the main model, find out the global indices of the neighboring degrees of
         // freedom of each primary degree of freedom
         typedef std::set< unsigned > NeighborSet;
-<<<<<<< HEAD
-        std::vector<NeighborSet> sparsityPattern( model.numTotalDof() );
-=======
         std::vector<NeighborSet> sparsityPattern(model.numTotalDof());
->>>>>>> 3930a9f7
 
         ElementIterator elemIt = gridView_().template begin<0>();
         const ElementIterator elemEndIt = gridView_().template end<0>();
@@ -403,15 +362,6 @@
         // equations
         size_t numAuxMod = model.numAuxiliaryModules();
         for (unsigned auxModIdx = 0; auxModIdx < numAuxMod; ++auxModIdx)
-<<<<<<< HEAD
-            model.auxiliaryModule(auxModIdx)->addNeighbors( sparsityPattern );
-
-        // allocate raw matrix
-        jacobian_.reset( new JacobianMatrix( simulator_() ) );
-
-        // create matrix structure based on sparsity pattern
-        jacobian_->reserve( sparsityPattern );
-=======
             model.auxiliaryModule(auxModIdx)->addNeighbors(sparsityPattern);
 
         // allocate raw matrix
@@ -419,7 +369,6 @@
 
         // create matrix structure based on sparsity pattern
         jacobian_->reserve(sparsityPattern);
->>>>>>> 3930a9f7
     }
 
     // reset the global linear system of equations.
@@ -489,16 +438,9 @@
 
         applyConstraintsToSolution_();
 
-<<<<<<< HEAD
-#ifdef _OPENMP
-        // to avoid a race condition if two threads handles an exception at
-        // the same time, we use an explicit lock to control access to the
-        // exception storage amongst thread-local handlers
-=======
         // to avoid a race condition if two threads handle an exception at the same time,
         // we use an explicit lock to control access to the exception storage object
         // amongst thread-local handlers
->>>>>>> 3930a9f7
         std::mutex exceptionLock;
 
         // storage to any exception that needs to be bridged out of the
@@ -587,11 +529,7 @@
             for (unsigned dofIdx = 0; dofIdx < elementCtx->numDof(/*timeIdx=*/0); ++ dofIdx) {
                 unsigned globJ = elementCtx->globalSpaceIndex(/*spaceIdx=*/dofIdx, /*timeIdx=*/0);
 
-<<<<<<< HEAD
-                jacobian_->addBlock( globJ, globI, localLinearizer.jacobian(dofIdx, primaryDofIdx) );
-=======
                 jacobian_->addToBlock(globJ, globI, localLinearizer.jacobian(dofIdx, primaryDofIdx));
->>>>>>> 3930a9f7
             }
         }
 
@@ -632,11 +570,7 @@
 
             // reset the column of the Jacobian matrix
             // put an identity matrix on the main diagonal of the Jacobian
-<<<<<<< HEAD
-            jacobian_->clearRow( constraintDofIdx, Scalar(1) );
-=======
             jacobian_->clearRow(constraintDofIdx, Scalar(1.0));
->>>>>>> 3930a9f7
 
             // make the right-hand side of constraint DOFs zero
             residual_[constraintDofIdx] = 0.0;
@@ -654,11 +588,7 @@
     std::map<unsigned, Constraints> constraintsMap_;
 
     // the jacobian matrix
-<<<<<<< HEAD
-    std::unique_ptr< JacobianMatrix > jacobian_;
-=======
     std::unique_ptr<SparseMatrixAdapter> jacobian_;
->>>>>>> 3930a9f7
 
     // the right-hand side
     GlobalEqVector residual_;
