// -*- mode: C++; tab-width: 4; indent-tabs-mode: nil; c-basic-offset: 4 -*-
// vi: set et ts=4 sw=4 sts=4:
/*
  This file is part of the Open Porous Media project (OPM).

  OPM is free software: you can redistribute it and/or modify
  it under the terms of the GNU General Public License as published by
  the Free Software Foundation, either version 2 of the License, or
  (at your option) any later version.

  OPM is distributed in the hope that it will be useful,
  but WITHOUT ANY WARRANTY; without even the implied warranty of
  MERCHANTABILITY or FITNESS FOR A PARTICULAR PURPOSE.  See the
  GNU General Public License for more details.

  You should have received a copy of the GNU General Public License
  along with OPM.  If not, see <http://www.gnu.org/licenses/>.

  Consult the COPYING file in the top-level source directory of this
  module for the precise wording of the license and the list of
  copyright holders.
*/
/*!
 * \file
 *
 * \copydoc Ewoms::FvBasePrimaryVariables
 */
#ifndef EWOMS_FV_BASE_PRIMARY_VARIABLES_HH
#define EWOMS_FV_BASE_PRIMARY_VARIABLES_HH

#include <type_traits>

#include "fvbaseproperties.hh"

#include <opm/material/common/Valgrind.hpp>
#include <opm/material/common/Unused.hpp>
#include <opm/material/common/Exceptions.hpp>

#include <dune/common/fvector.hh>

namespace Ewoms {

/*!
 * \ingroup FiniteVolumeDiscretizations
 *
 * \brief Represents the primary variables used by the a model.
 */
template <class TypeTag>
class FvBasePrimaryVariables
    : public Dune::FieldVector<typename GET_PROP_TYPE(TypeTag, Scalar),
                               GET_PROP_VALUE(TypeTag, NumEq)>
{
    typedef typename GET_PROP_TYPE(TypeTag, Scalar) Scalar;
    typedef typename GET_PROP_TYPE(TypeTag, Evaluation) Evaluation;

    enum { numEq = GET_PROP_VALUE(TypeTag, NumEq) };

    typedef Opm::MathToolbox<Evaluation> Toolbox;
public:

    typedef Dune::FieldVector<Scalar, numEq> ParentType;

    FvBasePrimaryVariables()
        : ParentType()
    { Opm::Valgrind::SetUndefined(*this); }

    /*!
     * \brief Construction from a scalar value
     */
    FvBasePrimaryVariables(Scalar value)
        : ParentType(value)
    { }

    /*!
     * \brief Assignment from another primary variables object
     */
    FvBasePrimaryVariables(const FvBasePrimaryVariables& value) = default;

    /*!
     * \brief Assignment from another primary variables object
     */
    FvBasePrimaryVariables& operator=(const FvBasePrimaryVariables& value) = default;

    /*!
     * \brief Return a primary variable intensive evaluation.
     *
     * i.e., the result represents the function f = x_i if the time index is zero, else
     * it represents the a constant f = x_i. (the difference is that in the first case,
     * the derivative w.r.t. x_i is 1, while it is 0 in the second case.
     */
    Evaluation makeEvaluation(unsigned varIdx, unsigned timeIdx) const
    {
        if (timeIdx == 0)
            return Toolbox::createVariable((*this)[varIdx], varIdx);
        else
            return Toolbox::createConstant((*this)[varIdx]);
    }

    /*!
     * \brief Assign the primary variables "somehow" from a fluid state
     *
     * That is without considering any consistency issues which the
     * fluid state might have. This method is guaranteed to produce
     * consistent results if the fluid state is consistent to the
     * properties at a given spatial location. (Where "consistent
     * results" means that the same fluid state can be reconstructed
     * from the primary variables.)
     */
    template <class FluidState>
    void assignNaive(const FluidState& fluidState OPM_UNUSED)
    {
        throw std::runtime_error("The PrimaryVariables class does not define "
                                 "an assignNaive() method");
    }

    /*!
     * \brief Instruct valgrind to check the definedness of all attributes of this class.
     */
    void checkDefined() const
    {
        Opm::Valgrind::CheckDefined(*static_cast<const ParentType*>(this));
    }
};

} // namespace Ewoms

namespace Dune {

  /** Compatibility traits class for DenseVector and DenseMatrix.
   */
  template<class TypeTag, bool>
  struct FieldTraitsImpl;

  /** FieldTraitsImpl for classes derived from
<<<<<<< HEAD
   * Ewoms::FvBasePrimaryVariables: use ParentType (e.g. FieldVector's FieldTraits implementation ) */
  template<class TypeTag>
  struct FieldTraitsImpl< TypeTag, true >
    : public FieldTraits< typename Ewoms::FvBasePrimaryVariables< TypeTag > :: ParentType >
=======
   * Ewoms::FvBasePrimaryVariables: use FieldVector's FieldTraits implementation) */
  template<class TypeTag>
  struct FieldTraitsImpl< TypeTag, true >
      : public FieldTraits<FieldVector<typename GET_PROP_TYPE(TypeTag, Scalar),
                                       GET_PROP_VALUE(TypeTag, NumEq)> >
>>>>>>> 5a0d0c4a
  {
  };

  /** FieldTraitsImpl for classes not derived from
   * Ewoms::FvBasePrimaryVariables, fall bakc to existing implementation */
  template<class T>
  struct FieldTraitsImpl< T, false >
    : public FieldTraits< T >
  {
  };


  /** Specialization of FieldTraits for all PrimaryVariables derived from Ewoms::FvBasePrimaryVariables */
  template<class TypeTag, template <class> class EwomsPrimaryVariable>
  struct FieldTraits< EwomsPrimaryVariable< TypeTag > >
    : public FieldTraitsImpl< TypeTag,
                              std::is_base_of< Ewoms::FvBasePrimaryVariables< TypeTag >,
                                               EwomsPrimaryVariable< TypeTag > > :: value >
  {
  };
}

#endif<|MERGE_RESOLUTION|>--- conflicted
+++ resolved
@@ -132,18 +132,11 @@
   struct FieldTraitsImpl;
 
   /** FieldTraitsImpl for classes derived from
-<<<<<<< HEAD
-   * Ewoms::FvBasePrimaryVariables: use ParentType (e.g. FieldVector's FieldTraits implementation ) */
-  template<class TypeTag>
-  struct FieldTraitsImpl< TypeTag, true >
-    : public FieldTraits< typename Ewoms::FvBasePrimaryVariables< TypeTag > :: ParentType >
-=======
    * Ewoms::FvBasePrimaryVariables: use FieldVector's FieldTraits implementation) */
   template<class TypeTag>
   struct FieldTraitsImpl< TypeTag, true >
       : public FieldTraits<FieldVector<typename GET_PROP_TYPE(TypeTag, Scalar),
                                        GET_PROP_VALUE(TypeTag, NumEq)> >
->>>>>>> 5a0d0c4a
   {
   };
 
