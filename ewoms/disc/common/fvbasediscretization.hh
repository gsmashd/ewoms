--- conflicted
+++ resolved
@@ -136,7 +136,6 @@
 //! Calculates the gradient of any quantity given the index of a flux approximation point
 SET_TYPE_PROP(FvBaseDiscretization, GradientCalculator, Ewoms::FvBaseGradientCalculator<TypeTag>);
 
-<<<<<<< HEAD
 #if HAVE_DUNE_FEM
 SET_PROP(FvBaseDiscretization, DiscreteFunction)
 {
@@ -181,10 +180,7 @@
     typedef FemMatrixBackend type;
 };
 #else
-//! Set the type of a global jacobian matrix from the solution types
-=======
 //! Set the type of a global Jacobian matrix from the solution types
->>>>>>> 13611caa
 SET_PROP(FvBaseDiscretization, JacobianMatrix)
 {
 private:
@@ -193,11 +189,7 @@
     typedef Dune::MatrixBlock< Scalar, numEq, numEq> Block;
     //typedef typename Dune::FieldMatrix<Scalar, numEq, numEq> MatrixBlock;
 public:
-<<<<<<< HEAD
     typedef typename Ewoms::Linear::ISTLMatrixBackend< Block > type;
-=======
-    typedef typename Ewoms::Linear::ISTLMatrixBackend< MatrixBlock >  type;
->>>>>>> 13611caa
 };
 #endif
 
@@ -454,11 +446,7 @@
 #endif
         , newtonMethod_(simulator)
         , localLinearizer_(ThreadManager::maxThreads())
-<<<<<<< HEAD
-        , linearizer_(new Linearizer(space_))
-=======
         , linearizer_(new Linearizer( ))
->>>>>>> 13611caa
         , enableGridAdaptation_( EWOMS_GET_PARAM(TypeTag, bool, EnableGridAdaptation) )
         , enableIntensiveQuantityCache_(EWOMS_GET_PARAM(TypeTag, bool, EnableIntensiveQuantityCache))
         , enableStorageCache_(EWOMS_GET_PARAM(TypeTag, bool, EnableStorageCache))
@@ -1565,11 +1553,7 @@
     void resetLinearizer ()
     {
         delete linearizer_;
-<<<<<<< HEAD
-        linearizer_ = new Linearizer( space_ );
-=======
-        linearizer_ = new Linearizer( discreteFunctionSpace_ );
->>>>>>> 13611caa
+        linearizer_ = new Linearizer();
         linearizer_->init(simulator_);
     }
 
@@ -1804,7 +1788,7 @@
 
         auxMod->applyInitial();
 
-        space_.extendSize( asImp_().numAuxiliaryDof() );
+        discreteFunctionSpace_.extendSize( asImp_().numAuxiliaryDof() );
     }
 
     /*!
@@ -1951,7 +1935,6 @@
     // a vector with all auxiliary equations to be considered
     std::vector<BaseAuxiliaryModule<TypeTag>*> auxEqModules_;
 
-    DiscreteFunctionSpace space_;
     mutable std::array< std::unique_ptr< DiscreteFunction >, historySize > solution_;
 
 #if HAVE_DUNE_FEM
@@ -1976,17 +1959,6 @@
     // solution of the previous time step
     mutable IntensiveQuantitiesVector intensiveQuantityCache_[historySize];
     mutable std::vector<bool> intensiveQuantityCacheUpToDate_[historySize];
-
-<<<<<<< HEAD
-=======
-    mutable std::array< std::unique_ptr< DiscreteFunction >, historySize > solution_;
-
-#if HAVE_DUNE_FEM
-    std::unique_ptr< RestrictProlong  > restrictProlong_;
-    std::unique_ptr< AdaptationManager> adaptationManager_;
-#endif
-
->>>>>>> 13611caa
 
     std::list<BaseOutputModule<TypeTag>*> outputModules_;
 
