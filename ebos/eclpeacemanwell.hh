--- conflicted
+++ resolved
@@ -371,10 +371,6 @@
                 matrix[wellGlobalDofIdx][wellDofIt->first] = 0.0;
                 matrix[wellDofIt->first][wellGlobalDofIdx] = 0.0;
 #endif
-<<<<<<< HEAD
-                residual[wellGlobalDofIdx] = 0.0;
-=======
->>>>>>> 633ac784
             }
 #if USE_DUNE_FEM_SOLVERS
             matrix.setBlock( wellGlobalDofIdx, wellGlobalDofIdx, diagBlock );
