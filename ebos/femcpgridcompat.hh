// -*- mode: C++; tab-width: 4; indent-tabs-mode: nil; c-basic-offset: 4 -*-
// vi: set et ts=4 sw=4 sts=4:
/*
  This file is part of the Open Porous Media project (OPM).

  OPM is free software: you can redistribute it and/or modify
  it under the terms of the GNU General Public License as published by
  the Free Software Foundation, either version 2 of the License, or
  (at your option) any later version.

  OPM is distributed in the hope that it will be useful,
  but WITHOUT ANY WARRANTY; without even the implied warranty of
  MERCHANTABILITY or FITNESS FOR A PARTICULAR PURPOSE.  See the
  GNU General Public License for more details.

  You should have received a copy of the GNU General Public License
  along with OPM.  If not, see <http://www.gnu.org/licenses/>.

  Consult the COPYING file in the top-level source directory of this
  module for the precise wording of the license and the list of
  copyright holders.
*/
/*!
 * \file
 *
 * \brief This file ensures that ebos can be compiled in the presence of dune-fem
 *
 * It implements a few work-arounds for some incompatibilities with the Dune grid
 * interface of CpGrid. A better way would be to make CpGrid conforming.
 */
#ifndef EWOMS_FEM_CPGRID_COMPAT_HH
#define EWOMS_FEM_CPGRID_COMPAT_HH

#if HAVE_DUNE_FEM
#include <dune/common/version.hh>
#include <dune/fem/gridpart/common/gridpart.hh>
#include <dune/fem/misc/compatibility.hh>
#include <dune/fem/io/streams/streams.hh>

namespace Dune
{

  namespace cpgrid
  {
    template <int codim>
    class Entity;

    template <int codim>
    class EntityPointer;
  }

<<<<<<< HEAD
#if DUNE_VERSION_NEWER(DUNE_FEM, 2, 6 )
=======
#if DUNE_VERSION_NEWER( DUNE_FEM, 2, 6 )
>>>>>>> 1aa404a9
  template <int dim, int cdim>
  auto referenceElement(const Dune::cpgrid::Geometry<dim, cdim>& geo)
      -> decltype(referenceElement<double, dim>(geo.type()))
  {
      return referenceElement<double, dim>(geo.type());
  }
#endif

  // specialization of dune-fem compatiblity functions for CpGrid, since CpGrid does not use the interface classes.
  namespace Fem
  {

    ////////////////////////////////////////////////////////////
    //
    //  make_entity for CpGrid entities
    //
    ////////////////////////////////////////////////////////////
    template <int codim>
    inline Dune::cpgrid::Entity< codim > make_entity ( const Dune::cpgrid::EntityPointer< codim >& entityPointer )
    {
      return *entityPointer;
    }

    template <int codim>
    inline Dune::cpgrid::Entity<codim> make_entity ( Dune::cpgrid::Entity<codim> entity )
    {
      return std::move( entity );
    }

    ////////////////////////////////////////////////////////////
    //
    //  GridEntityAccess for CpGrid entities
    //
    ////////////////////////////////////////////////////////////
    template< int codim >
    struct GridEntityAccess< Dune::cpgrid::Entity< codim > >
    {

      typedef Dune::cpgrid::Entity< codim >   EntityType;
      typedef EntityType                      GridEntityType;

      static const GridEntityType& gridEntity ( const EntityType& entity )
      {
        return entity;
      }
    };

    ////////////////////////////////////////////////////////////
    //
    //  operator << and operator >> for __float128
    //
    ////////////////////////////////////////////////////////////
#if HAVE_QUAD
    template< class Traits >
    inline OutStreamInterface< Traits > &
      operator<< ( OutStreamInterface< Traits >& out,
                   const __float128 value )
    {
      double val = double( value );
      out.writeDouble( val );
      return out;
    }

    template< class Traits >
    inline InStreamInterface< Traits > &
      operator>> ( InStreamInterface< Traits >& in,
                   __float128& value )
    {
      double val;
      in.readDouble( val );
      value = val;
      return in;
    }
#endif

  } // namespace Fem

} // end namespace Dune

#endif // #if HAVE_DUNE_FEM

#endif // EWOMS_FEM_CPGRID_COMPAT_HH<|MERGE_RESOLUTION|>--- conflicted
+++ resolved
@@ -49,11 +49,7 @@
     class EntityPointer;
   }
 
-<<<<<<< HEAD
-#if DUNE_VERSION_NEWER(DUNE_FEM, 2, 6 )
-=======
 #if DUNE_VERSION_NEWER( DUNE_FEM, 2, 6 )
->>>>>>> 1aa404a9
   template <int dim, int cdim>
   auto referenceElement(const Dune::cpgrid::Geometry<dim, cdim>& geo)
       -> decltype(referenceElement<double, dim>(geo.type()))
