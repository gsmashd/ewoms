// -*- mode: C++; tab-width: 4; indent-tabs-mode: nil; c-basic-offset: 4 -*-
// vi: set et ts=4 sw=4 sts=4:
/*
  This file is part of the Open Porous Media project (OPM).

  OPM is free software: you can redistribute it and/or modify
  it under the terms of the GNU General Public License as published by
  the Free Software Foundation, either version 2 of the License, or
  (at your option) any later version.

  OPM is distributed in the hope that it will be useful,
  but WITHOUT ANY WARRANTY; without even the implied warranty of
  MERCHANTABILITY or FITNESS FOR A PARTICULAR PURPOSE.  See the
  GNU General Public License for more details.

  You should have received a copy of the GNU General Public License
  along with OPM.  If not, see <http://www.gnu.org/licenses/>.

  Consult the COPYING file in the top-level source directory of this
  module for the precise wording of the license and the list of
  copyright holders.
*/
/*!
 * \file
 *
 * \brief This file ensures that ebos can be compiled in the presence of dune-fem
 *
 * It implements a few work-arounds for some incompatibilities with the Dune grid
 * interface of CpGrid. A better way would be to make CpGrid conforming.
 */
#ifndef EWOMS_FEM_CPGRID_COMPAT_HH
#define EWOMS_FEM_CPGRID_COMPAT_HH

#if HAVE_DUNE_FEM
#include <dune/common/version.hh>
#include <dune/fem/gridpart/common/gridpart.hh>
#include <dune/fem/misc/compatibility.hh>
#include <dune/fem/io/streams/streams.hh>

namespace Dune
{

  namespace cpgrid
  {
    template <int codim>
    class Entity;

    template <int codim>
    class EntityPointer;
  }

#if DUNE_VERSION_NEWER( DUNE_FEM, 2, 6 )
  template <int dim, int cdim>
  auto referenceElement(const Dune::cpgrid::Geometry<dim, cdim>& geo)
      -> decltype(referenceElement<double, dim>(geo.type()))
  {
      return referenceElement<double, dim>(geo.type());
  }
#endif

  // specialization of dune-fem compatiblity functions for CpGrid, since CpGrid does not use the interface classes.
  namespace Fem
  {

    ////////////////////////////////////////////////////////////
    //
    //  make_entity for CpGrid entities
    //
    ////////////////////////////////////////////////////////////
    template <int codim>
    inline Dune::cpgrid::Entity< codim > make_entity ( const Dune::cpgrid::EntityPointer< codim >& entityPointer )
    {
      return *entityPointer;
    }

    template <int codim>
    inline Dune::cpgrid::Entity<codim> make_entity ( Dune::cpgrid::Entity<codim> entity )
    {
      return std::move( entity );
    }

    ////////////////////////////////////////////////////////////
    //
    //  GridEntityAccess for CpGrid entities
    //
    ////////////////////////////////////////////////////////////
    template< int codim >
    struct GridEntityAccess< Dune::cpgrid::Entity< codim > >
    {

      typedef Dune::cpgrid::Entity< codim >   EntityType;
      typedef EntityType                      GridEntityType;

      static const GridEntityType& gridEntity ( const EntityType& entity )
      {
        return entity;
      }
    };

<<<<<<< HEAD
=======
  } // namespace Fem

} // end namespace Dune

>>>>>>> 5a0d0c4a
#endif // #if HAVE_DUNE_FEM

#endif // EWOMS_FEM_CPGRID_COMPAT_HH<|MERGE_RESOLUTION|>--- conflicted
+++ resolved
@@ -97,13 +97,10 @@
       }
     };
 
-<<<<<<< HEAD
-=======
   } // namespace Fem
 
 } // end namespace Dune
 
->>>>>>> 5a0d0c4a
 #endif // #if HAVE_DUNE_FEM
 
 #endif // EWOMS_FEM_CPGRID_COMPAT_HH